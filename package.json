{
  "name": "comedy",
  "version": "1.5.1",
  "description": "Node.js actor framework.",
  "main": "index.js",
  "bin": {
    "comedy-node": "./listener-node.js"
  },
  "files": [
    "lib/",
    "index.js",
    "index.d.ts",
    "listener-node.js",
    "LICENSE.txt",
    "README.md"
  ],
  "scripts": {
    "validate": "grunt validate",
    "test": "mocha -R spec --recursive --timeout 20000 --require ts-node/register --compilers ts:typescript",
    "coverage": "nyc --reporter=lcov npm test",
    "docs": "markdown-toc -i README.md",
    "version": "npm run docs",
    "release": "np"
  },
  "repository": {
    "type": "git",
    "url": "git+https://github.com/untu/comedy.git"
  },
  "keywords": [
    "actors"
  ],
  "author": "Untu Inc.",
  "license": "EPL-1.0",
  "bugs": {
    "url": "https://github.com/untu/comedy/issues"
  },
  "homepage": "https://github.com/untu/comedy#readme",
  "devDependencies": {
    "chai": "^3.5.0",
    "chai-like": "^0.1.10",
    "eslint": "4.3.0",
    "eslint-config-google": "0.6.0",
    "eslint-plugin-jsdoc": "2.3.1",
    "grunt": "^1.0.1",
    "grunt-cli": "^1.2.0",
    "grunt-eslint": "^20.0.0",
    "grunt-tslint": "^3.2.1",
    "is-running": "^2.1.0",
    "istanbul": "^0.4.5",
    "load-grunt-tasks": "^3.5.2",
    "markdown-toc": "^1.1.0",
    "mocha": "^3.1.0",
    "np": "^2.13.1",
    "nyc": "^11.0.3",
    "supertest": "^3.0.0",
<<<<<<< HEAD
    "toobusy-js": "^0.5.1",
    "tslint": "5.10.0",
    "ts-node": "1.3.0",
    "typescript": "2.0.3"
=======
    "tslint": "^3.15.1",
    "ts-node": "6.1.1",
    "typescript": "2.4.2"
>>>>>>> ad6a8bf3
  },
  "dependencies": {
    "@types/bluebird": "3.5.20",
    "@types/chai": "4.1.4",
    "@types/mocha": "5.2.2",
    "@types/node": "10.3.3",
    "@types/underscore": "1.8.8",
    "app-root-path": "2.0.1",
    "babel-polyfill": "6.26.0",
    "bluebird": "3.4.6",
    "bson": "2.0.0",
    "randomstring": "1.1.5",
    "require-dir": "0.3.2",
    "toobusy-js": "0.5.1",
    "tosource": "1.0.0",
    "underscore": "1.8.3",
    "underscore.string": "3.3.4",
    "winston": "2.2.0"
  }
}<|MERGE_RESOLUTION|>--- conflicted
+++ resolved
@@ -53,16 +53,9 @@
     "np": "^2.13.1",
     "nyc": "^11.0.3",
     "supertest": "^3.0.0",
-<<<<<<< HEAD
-    "toobusy-js": "^0.5.1",
     "tslint": "5.10.0",
-    "ts-node": "1.3.0",
-    "typescript": "2.0.3"
-=======
-    "tslint": "^3.15.1",
     "ts-node": "6.1.1",
     "typescript": "2.4.2"
->>>>>>> ad6a8bf3
   },
   "dependencies": {
     "@types/bluebird": "3.5.20",
